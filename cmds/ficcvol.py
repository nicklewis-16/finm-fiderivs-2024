import pandas as pd
import numpy as np
from scipy.optimize import fsolve
from scipy.stats import norm


def cap_vol_to_price(flatvol, strike, fwds, discounts, dt=.25, notional=100):
    """
    Calculates the price of a cap option based on flat volatility.

    Parameters:
    - flatvol (float): Flat volatility value.
    - strike (float): Strike price of the cap option.
    - fwds (pd.Series): Series of forward rates.
    - discounts (pd.Series): Series of discount factors.
    - dt (float, optional): Time increment. Default is 0.25.
    - notional (float, optional): Notional amount. Default is 100.

    Returns:
    - capvalue (float): Price of the cap option.
    """
    T = discounts.index[-1]
    flatvalues = pd.Series(dtype=float, index=discounts.index, name='flat values')
    
    tprev = discounts.index[0]
    for t in discounts.index[1:]:
        flatvalues.loc[t] = notional * dt * blacks_formula(tprev, flatvol, strike, fwds.loc[t], discounts.loc[t])
        tprev = t
        
    capvalue = flatvalues.sum()        
    return capvalue




def cap_vol_to_price_rev(flatvol, strike, fwds, discounts, dt=.25, notional=100):
    """
    Calculates the price of a cap using flat volatility.

    Parameters:
    flatvol (float): The flat volatility value.
    strike (float): The strike price of the cap.
    fwds (pd.Series): The forward rates.
    discounts (pd.Series): The discount factors.
    dt (float, optional): The time step size. Defaults to 0.25.
    notional (float, optional): The notional amount. Defaults to 100.

    Returns:
    float: The price of the cap.
    """
    T = discounts.index[-1]
    flatvalues = pd.Series(dtype=float, index=discounts.index, name='flat values')
    
    tprev = discounts.index[0]
    for t in discounts.index[1:]:
        flatvalues.loc[t] = notional * dt * blacks_formula(tprev, flatvol, strike, fwds, discounts.loc[t])
        tprev = t
        
    capvalue = flatvalues.sum()        
    return capvalue




def blacks_formula(T,vol,strike,fwd,discount=1,isCall=True):
    """
    Calculates the value of an option using Black's formula.

    Parameters:
    - T (float): Time to expiration in years.
    - vol (float): Volatility of the underlying asset.
    - strike (float): Strike price of the option.
    - fwd (float): Forward price of the underlying asset.
    - discount (float, optional): Discount factor. Default is 1.
    - isCall (bool, optional): True if the option is a call option, False if it is a put option. Default is True.

    Returns:
    - val (float): Value of the option.
    """
        
    sigT = vol * np.sqrt(T)
    d1 = (1/sigT) * np.log(fwd/strike) + .5*sigT
    d2 = d1-sigT
    
    if isCall:
        val = discount * (fwd * norm.cdf(d1) - strike * norm.cdf(d2))
    else:
        val = discount * (strike * norm.cdf(-d2) - fwd * norm.cdf(-d1))
    return val





def price_caplet(T_rateset,vol,strike,fwd,discount,freq=4,notional=100):
    """
    Calculates the price of a caplet using Black's formula.

    Parameters:
    - T_rateset (float): Time to the rateset in years.
    - vol (float): Volatility of the underlying rate.
    - strike (float): Strike rate of the caplet.
    - fwd (float): Forward rate.
    - discount (float): Discount factor.
    - freq (int, optional): Frequency of compounding per year. Defaults to 4.
    - notional (float, optional): Notional amount. Defaults to 100.

    Returns:
    - price (float): Price of the caplet.
    """
    dt = 1/freq
    price = notional * dt * blacks_formula(T_rateset, vol, strike, fwd, discount)
    return price


<<<<<<< HEAD
def flat_to_forward_vol_rev(flatvols, strikes, fwds, discounts, freq=None, notional=100, returnCaplets=False):
    """
    Converts flat volatilities to forward volatilities using cap pricing.

    Args:
        flatvols (pd.Series): Series of flat volatilities.
        strikes (pd.Series): Series of strikes.
        fwds (pd.Series): Series of forward rates.
        discounts (pd.Series): Series of discount factors.
        freq (int, optional): Frequency of the time grid. Defaults to None.
        notional (float, optional): Notional amount. Defaults to 100.
        returnCaplets (bool, optional): Flag indicating whether to return caplets. Defaults to False.

    Returns:
        pd.DataFrame or tuple: DataFrame containing forward volatilities and cap prices. If returnCaplets is True, also returns a DataFrame of caplets.
    """
    # TODO: allow for timegrid to differ from cap timing
    if freq != 4:
=======


# wrapper for better version of the function
def flat_to_forward_vol(curves, freq=None, notional=100):
    capcurves = flat_to_forward_vol_rev(
        curves['flat vols'],
        curves['swap rates'],
        curves['forwards'],
        curves['discounts'],
        freq=4,
        returnCaplets=False)

    return capcurves
    
    
    

def flat_to_forward_vol_rev(flatvols,strikes,fwds, discounts, freq=None, notional=100, returnCaplets=False):
#TODO: allow for timegrid to differ from cap timing
    if freq!=4:
>>>>>>> 10047bb0
        display('Warning: freq parameter controls timegrid and cap timing.')
        
    dt = 1 / freq
    
    out = pd.DataFrame(dtype=float, index=flatvols.index, columns=['fwd vols', 'cap prices'])
    caplets = pd.DataFrame(dtype=float, index=flatvols.index, columns=strikes.values)

    first_cap = flatvols.index.get_loc(2 * dt)

    for step, t in enumerate(flatvols.index):
        if step < first_cap:
            out.loc[t, 'cap prices'] = np.nan
            out.loc[t, 'fwd vols'] = np.nan
            tprev = t
        else:
            out.loc[t, 'cap prices'] = cap_vol_to_price(flatvols.loc[t], strikes.loc[t], fwds.loc[:t], discounts.loc[:t], dt=dt, notional=notional)
            if step == first_cap:
                out.loc[t, 'fwd vols'] = flatvols.loc[t]
                caplets.loc[t, strikes.loc[t]] = out.loc[t, 'cap prices']
                tprev = t
            else:
                strikeT = strikes.loc[t]

                for j in flatvols.index[first_cap:step]:
                    caplets.loc[j, strikeT] = price_caplet(j - dt, out.loc[j, 'fwd vols'], strikeT, fwds.loc[j], discounts.loc[j], freq=freq, notional=notional)

                caplets.loc[t, strikeT] = out.loc[t, 'cap prices'] - caplets.loc[:tprev, strikeT].sum()

                wrapper = lambda vol: caplets.loc[t, strikeT] - price_caplet(tprev, vol, strikeT, fwds.loc[t], discounts.loc[t], freq=freq, notional=notional)

                out.loc[t, 'fwd vols'] = fsolve(wrapper, out.loc[tprev, 'fwd vols'])[0]            
                tprev = t            

    out.insert(0, 'flat vols', flatvols)
    
    if returnCaplets:
        return out, caplets
    else:
        return out
    
    

<<<<<<< HEAD
def flat_to_forward_vol(curves, freq=None, notional=100):
    """
    Converts flat volatility to forward volatility using caplet prices and Black's formula.

    Args:
        curves (DataFrame): The input DataFrame containing the necessary curves data.
        freq (int, optional): The frequency of the caplets. Defaults to None.
        notional (float, optional): The notional amount. Defaults to 100.

    Returns:
        DataFrame: The DataFrame containing the forward volatilities.

    """
=======
# old code for pedagogical instruction in 2023--pending deletion
def flat_to_forward_vol_old(curves, freq=None, notional=100):
    
>>>>>>> 10047bb0
    dt = curves.index[1] - curves.index[0]
    if freq is None:
        freq = int(1/dt)
   
    capcurves = curves[['flat vols']].copy()

    for tstep, t in enumerate(capcurves.index):
    
        if tstep == 0:
            capcurves.loc[t,'caplet prices'] = np.nan
            capcurves.loc[t,'fwd vols'] = np.nan
        else:
            capcurves.loc[t,'cap prices'] = cap_vol_to_price(capcurves.loc[t,'flat vols'], curves.loc[t,'swap rates'], curves.loc[:t,'forwards'], curves.loc[:t,'discounts'], dt=dt)
            capcurves['caplet prices'].loc[t] = capcurves.loc[t,'cap prices'] - capcurves.loc[:tprev,'caplet prices'].sum()
            wrapper = lambda vol: capcurves['caplet prices'].loc[t] - notional * (1/freq) * blacks_formula(tprev, vol, curves.loc[t,'swap rates'], curves.loc[t,'forwards'], curves.loc[t,'discounts'])
            capcurves.loc[t,'fwd vols'] = fsolve(wrapper,capcurves.loc[t,'flat vols'])[0]

        tprev = t
        
    return capcurves



def shiftrates_fwdvols(dr,curves):
    """
    Calculates the shifted forward volatilities and discounts based on the given shift rate and curves.

    Parameters:
    dr (float): The shift rate to be applied to the swap rates.
    curves (DataFrame): The input curves containing swap rates.

    Returns:
    DataFrame: The shifted forward volatilities and discounts.
    """
    curves_mod = curves.copy()
    curves_mod['swap rates'] = curves['swap rates'] + dr
    
    curves_mod['discounts'] = ratecurve_to_discountcurve(curves_mod['swap rates'], n_compound=compound)
    curves_mod['forwards'] = ratecurve_to_forwardcurve(curves_mod['swap rates'], n_compound=compound)

    capcurves = flat_to_forward_vol(curves_mod)

    sigmas = capcurves['fwd vols']
    sigmas.iloc[0] = sigmas.iloc[1]
    
    return pd.concat([sigmas, curves_mod['discounts']],axis=1)<|MERGE_RESOLUTION|>--- conflicted
+++ resolved
@@ -112,27 +112,6 @@
     price = notional * dt * blacks_formula(T_rateset, vol, strike, fwd, discount)
     return price
 
-
-<<<<<<< HEAD
-def flat_to_forward_vol_rev(flatvols, strikes, fwds, discounts, freq=None, notional=100, returnCaplets=False):
-    """
-    Converts flat volatilities to forward volatilities using cap pricing.
-
-    Args:
-        flatvols (pd.Series): Series of flat volatilities.
-        strikes (pd.Series): Series of strikes.
-        fwds (pd.Series): Series of forward rates.
-        discounts (pd.Series): Series of discount factors.
-        freq (int, optional): Frequency of the time grid. Defaults to None.
-        notional (float, optional): Notional amount. Defaults to 100.
-        returnCaplets (bool, optional): Flag indicating whether to return caplets. Defaults to False.
-
-    Returns:
-        pd.DataFrame or tuple: DataFrame containing forward volatilities and cap prices. If returnCaplets is True, also returns a DataFrame of caplets.
-    """
-    # TODO: allow for timegrid to differ from cap timing
-    if freq != 4:
-=======
 
 
 # wrapper for better version of the function
@@ -151,9 +130,20 @@
     
 
 def flat_to_forward_vol_rev(flatvols,strikes,fwds, discounts, freq=None, notional=100, returnCaplets=False):
-#TODO: allow for timegrid to differ from cap timing
+    """
+    Converts flat volatilities to forward volatilities using cap pricing.
+
+    Args:
+        flatvols (pd.Series): Series of flat volatilities.
+        strikes (pd.Series): Series of strikes.
+        fwds (pd.Series): Series of forward rates.
+        discounts (pd.Series): Series of discount factors.
+        freq (int, optional): Frequency of the time grid. Defaults to None.
+        notional (float, optional): Notional amount. Defaults to 100.
+        returnCaplets (bool, optional): Flag indicating whether to return caplets. Defaults to False.
+    """
+    #TODO: allow for timegrid to differ from cap timing
     if freq!=4:
->>>>>>> 10047bb0
         display('Warning: freq parameter controls timegrid and cap timing.')
         
     dt = 1 / freq
@@ -196,25 +186,9 @@
     
     
 
-<<<<<<< HEAD
-def flat_to_forward_vol(curves, freq=None, notional=100):
-    """
-    Converts flat volatility to forward volatility using caplet prices and Black's formula.
-
-    Args:
-        curves (DataFrame): The input DataFrame containing the necessary curves data.
-        freq (int, optional): The frequency of the caplets. Defaults to None.
-        notional (float, optional): The notional amount. Defaults to 100.
-
-    Returns:
-        DataFrame: The DataFrame containing the forward volatilities.
-
-    """
-=======
 # old code for pedagogical instruction in 2023--pending deletion
 def flat_to_forward_vol_old(curves, freq=None, notional=100):
     
->>>>>>> 10047bb0
     dt = curves.index[1] - curves.index[0]
     if freq is None:
         freq = int(1/dt)
